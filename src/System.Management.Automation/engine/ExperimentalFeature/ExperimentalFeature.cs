// Copyright (c) Microsoft Corporation.
// Licensed under the MIT License.

using System.Collections;
using System.Collections.Generic;
using System.Collections.ObjectModel;
using System.Linq;
using System.Management.Automation.Configuration;
using System.Management.Automation.Internal;
using System.Management.Automation.Tracing;
using System.Runtime.CompilerServices;
using Microsoft.PowerShell.Telemetry;

namespace System.Management.Automation
{
    /// <summary>
    /// Support experimental features in PowerShell.
    /// </summary>
    public class ExperimentalFeature
    {
        #region Const Members

        internal const string EngineSource = "PSEngine";

        #endregion

        #region Instance Members

        /// <summary>
        /// Name of an experimental feature.
        /// </summary>
        public string Name { get; }

        /// <summary>
        /// Description of an experimental feature.
        /// </summary>
        public string Description { get; }

        /// <summary>
        /// Source of an experimental feature.
        /// </summary>
        public string Source { get; }

        /// <summary>
        /// Indicate whether the feature is enabled.
        /// </summary>
        public bool Enabled { get; private set; }

        /// <summary>
        /// Initializes a new instance of the <see cref="ExperimentalFeature"/> class.
        /// </summary>
        /// <param name="name">The name of the experimental feature.</param>
        /// <param name="description">A description of the experimental feature.</param>
        /// <param name="source">The source where the experimental feature is defined.</param>
        /// <param name="isEnabled">Indicate whether the experimental feature is enabled.</param>
        internal ExperimentalFeature(string name, string description, string source, bool isEnabled)
        {
            Name = name;
            Description = description;
            Source = source;
            Enabled = isEnabled;
        }

        /// <summary>
        /// Initializes a new instance of the <see cref="ExperimentalFeature"/> class.
        /// This is a private constructor only for declaring new experimental features within this type.
        /// </summary>
        /// <param name="name">The name of the experimental feature.</param>
        /// <param name="description">A description of the experimental feature.</param>
        private ExperimentalFeature(string name, string description)
            : this(name, description, source: EngineSource, isEnabled: false)
        {
        }

        #endregion

        #region Static Members

        /// <summary>
        /// All available engine experimental features.
        /// </summary>
        internal static readonly ReadOnlyCollection<ExperimentalFeature> EngineExperimentalFeatures;

        /// <summary>
        /// A dictionary of all available engine experimental features. Feature name is the key.
        /// </summary>
        internal static readonly ReadOnlyDictionary<string, ExperimentalFeature> EngineExperimentalFeatureMap;

        /// <summary>
        /// Experimental feature names that are enabled in the config file.
        /// </summary>
        internal static readonly ReadOnlyBag<string> EnabledExperimentalFeatureNames;

        /// <summary>
        /// Type initializer. Initialize the engine experimental feature list.
        /// </summary>
        static ExperimentalFeature()
        {
            // Initialize the readonly collection 'EngineExperimentalFeatures'.
            var engineFeatures = new ExperimentalFeature[] {
                /* Register engine experimental features here. Follow the same pattern as the example:
                new ExperimentalFeature(
                    name: "PSFileSystemProviderV2",
                    description: "Replace the old FileSystemProvider with cleaner design and faster code"),
                */
                new ExperimentalFeature(
                    name: "PSImplicitRemotingBatching",
                    description: "Batch implicit remoting proxy commands to improve performance"),
                new ExperimentalFeature(
                    name: "PSCommandNotFoundSuggestion",
                    description: "Recommend potential commands based on fuzzy search on a CommandNotFoundException"),
#if UNIX
                new ExperimentalFeature(
                    name: "PSUnixFileStat",
                    description: "Provide unix permission information for files and directories"),
#endif
                new ExperimentalFeature(
                    name: "PSNullConditionalOperators",
                    description: "Support the null conditional member access operators in PowerShell language"),
                new ExperimentalFeature(
                    name: "PSCultureInvariantReplaceOperator",
                    description: "Use culture invariant to-string convertor for lval in replace operator"),
                new ExperimentalFeature(
                    name: "PSNativePSPathResolution",
                    description: "Convert PSPath to filesystem path, if possible, for native commands"),
                new ExperimentalFeature(
<<<<<<< HEAD
                    name: "PSEscapeForNativeExecutables",
                    description: "Alternative approach for escaping when calling a native executable"),
=======
                    name: "PSNotApplyErrorActionToStderr",
                    description: "Don't have $ErrorActionPreference affect stderr output"),
>>>>>>> 10fdfc4a
            };
            EngineExperimentalFeatures = new ReadOnlyCollection<ExperimentalFeature>(engineFeatures);

            // Initialize the readonly dictionary 'EngineExperimentalFeatureMap'.
            var engineExpFeatureMap = engineFeatures.ToDictionary(f => f.Name, StringComparer.OrdinalIgnoreCase);
            EngineExperimentalFeatureMap = new ReadOnlyDictionary<string, ExperimentalFeature>(engineExpFeatureMap);

            // Initialize the readonly hashset 'EnabledExperimentalFeatureNames'.
            // The initialization of 'EnabledExperimentalFeatureNames' is deliberately made in the type initializer so that:
            //   1. 'EnabledExperimentalFeatureNames' can be declared as readonly;
            //   2. No need to deal with initialization from multiple threads;
            //   3. We don't need to decide where/when to read the config file for the enabled experimental features,
            //      instead, it will be done when the type is used for the first time, which is always earlier than
            //      any experimental features take effect.
            string[] enabledFeatures = Array.Empty<string>();
            try
            {
                enabledFeatures = PowerShellConfig.Instance.GetExperimentalFeatures();
            }
            catch (Exception e) when (LogException(e)) { }

            EnabledExperimentalFeatureNames = ProcessEnabledFeatures(enabledFeatures);
        }

        /// <summary>
        /// Process the array of enabled feature names retrieved from configuration.
        /// Ignore invalid feature names and unavailable engine feature names, and
        /// return an ReadOnlyBag of the valid enabled feature names.
        /// </summary>
        private static ReadOnlyBag<string> ProcessEnabledFeatures(string[] enabledFeatures)
        {
            if (enabledFeatures.Length == 0) { return ReadOnlyBag<string>.Empty; }

            var list = new List<string>(enabledFeatures.Length);
            foreach (string name in enabledFeatures)
            {
                if (IsModuleFeatureName(name))
                {
                    list.Add(name);
                    ApplicationInsightsTelemetry.SendTelemetryMetric(TelemetryType.ExperimentalModuleFeatureActivation, name);
                }
                else if (IsEngineFeatureName(name))
                {
                    if (EngineExperimentalFeatureMap.TryGetValue(name, out ExperimentalFeature feature))
                    {
                        feature.Enabled = true;
                        list.Add(name);
                        ApplicationInsightsTelemetry.SendTelemetryMetric(TelemetryType.ExperimentalEngineFeatureActivation, name);
                    }
                    else
                    {
                        string message = StringUtil.Format(Logging.EngineExperimentalFeatureNotFound, name);
                        LogError(PSEventId.ExperimentalFeature_InvalidName, name, message);
                    }
                }
                else
                {
                    string message = StringUtil.Format(Logging.InvalidExperimentalFeatureName, name);
                    LogError(PSEventId.ExperimentalFeature_InvalidName, name, message);
                }
            }

            return new ReadOnlyBag<string>(new HashSet<string>(list, StringComparer.OrdinalIgnoreCase));
        }

        /// <summary>
        /// Log the exception without rewinding the stack.
        /// </summary>
        private static bool LogException(Exception e)
        {
            LogError(PSEventId.ExperimentalFeature_ReadConfig_Error, e.GetType().FullName, e.Message, e.StackTrace);
            return false;
        }

        /// <summary>
        /// Log an error message.
        /// </summary>
        private static void LogError(PSEventId eventId, params object[] args)
        {
            PSEtwLog.LogOperationalError(eventId, PSOpcode.Constructor, PSTask.ExperimentalFeature, PSKeyword.UseAlwaysOperational, args);
        }

        /// <summary>
        /// Check if the name follows the engine experimental feature name convention.
        /// Convention: prefix 'PS' to the feature name -- 'PSFeatureName'.
        /// </summary>
        internal static bool IsEngineFeatureName(string featureName)
        {
            return featureName.Length > 2 && !featureName.Contains('.') && featureName.StartsWith("PS", StringComparison.Ordinal);
        }

        /// <summary>
        /// Check if the name follows the module experimental feature name convention.
        /// Convention: prefix the module name to the feature name -- 'ModuleName.FeatureName'.
        /// </summary>
        /// <param name="featureName">The feature name to check.</param>
        /// <param name="moduleName">When specified, we check if the feature name matches the module name.</param>
        internal static bool IsModuleFeatureName(string featureName, string moduleName = null)
        {
            // Feature names cannot start with a dot
            if (featureName.StartsWith('.'))
            {
                return false;
            }

            // Feature names must contain a dot, but not at the end
            int lastDotIndex = featureName.LastIndexOf('.');
            if (lastDotIndex == -1 || lastDotIndex == featureName.Length - 1)
            {
                return false;
            }

            if (moduleName == null)
            {
                return true;
            }

            // If the module name is given, it must match the prefix of the feature name (up to the last dot).
            var moduleNamePart = featureName.AsSpan(0, lastDotIndex);
            return moduleNamePart.Equals(moduleName.AsSpan(), StringComparison.OrdinalIgnoreCase);
        }

        /// <summary>
        /// Determine the action to take for the specified experiment name and action.
        /// </summary>
        internal static ExperimentAction GetActionToTake(string experimentName, ExperimentAction experimentAction)
        {
            if (experimentName == null || experimentAction == ExperimentAction.None)
            {
                // If either the experiment name or action is not defined, then return 'Show' by default.
                // This could happen to 'ParameterAttribute' when no experimental related field is declared.
                return ExperimentAction.Show;
            }

            ExperimentAction action = experimentAction;
            if (!IsEnabled(experimentName))
            {
                action = (action == ExperimentAction.Hide) ? ExperimentAction.Show : ExperimentAction.Hide;
            }

            return action;
        }

        /// <summary>
        /// Check if the specified experimental feature has been enabled.
        /// </summary>
        [MethodImpl(MethodImplOptions.AggressiveInlining)]
        public static bool IsEnabled(string featureName)
        {
            return EnabledExperimentalFeatureNames.Contains(featureName);
        }

        #endregion
    }

    /// <summary>
    /// Indicates the action to take on the cmdlet/parameter that has the attribute declared.
    /// </summary>
    public enum ExperimentAction
    {
        /// <summary>
        /// Represent an undefined action, used as the default value.
        /// </summary>
        None = 0,

        /// <summary>
        /// Hide the cmdlet/parameter when the corresponding experimental feature is enabled.
        /// </summary>
        Hide = 1,

        /// <summary>
        /// Show the cmdlet/parameter when the corresponding experimental feature is enabled.
        /// </summary>
        Show = 2
    }

    /// <summary>
    /// The attribute that applies to cmdlet/function/parameter to define what the engine should do with it.
    /// </summary>
    [AttributeUsage(AttributeTargets.Class | AttributeTargets.Field | AttributeTargets.Property)]
    public sealed class ExperimentalAttribute : ParsingBaseAttribute
    {
        /// <summary>
        /// Get name of the experimental feature this attribute is associated with.
        /// </summary>
        public string ExperimentName { get; }

        /// <summary>
        /// Get action for engine to take when the experimental feature is enabled.
        /// </summary>
        public ExperimentAction ExperimentAction { get; }

        /// <summary>
        /// Initializes a new instance of the ExperimentalAttribute class.
        /// </summary>
        public ExperimentalAttribute(string experimentName, ExperimentAction experimentAction)
        {
            ValidateArguments(experimentName, experimentAction);
            ExperimentName = experimentName;
            ExperimentAction = experimentAction;
        }

        /// <summary>
        /// Initialize an instance that represents the none-value.
        /// </summary>
        private ExperimentalAttribute() { }

        /// <summary>
        /// An instance that represents the none-value.
        /// </summary>
        internal static readonly ExperimentalAttribute None = new ExperimentalAttribute();

        /// <summary>
        /// Validate arguments for the constructor.
        /// </summary>
        internal static void ValidateArguments(string experimentName, ExperimentAction experimentAction)
        {
            if (string.IsNullOrEmpty(experimentName))
            {
                string paramName = nameof(experimentName);
                throw PSTraceSource.NewArgumentNullException(paramName, Metadata.ArgumentNullOrEmpty, paramName);
            }

            if (experimentAction == ExperimentAction.None)
            {
                string paramName = nameof(experimentAction);
                string invalidMember = nameof(ExperimentAction.None);
                string validMembers = StringUtil.Format("{0}, {1}", ExperimentAction.Hide, ExperimentAction.Show);
                throw PSTraceSource.NewArgumentException(paramName, Metadata.InvalidEnumArgument, invalidMember, paramName, validMembers);
            }
        }

        internal bool ToHide => EffectiveAction == ExperimentAction.Hide;
        internal bool ToShow => EffectiveAction == ExperimentAction.Show;

        /// <summary>
        /// Get effective action to take at run time.
        /// </summary>
        private ExperimentAction EffectiveAction
        {
            get
            {
                if (_effectiveAction == ExperimentAction.None)
                {
                    _effectiveAction = ExperimentalFeature.GetActionToTake(ExperimentName, ExperimentAction);
                }

                return _effectiveAction;
            }
        }

        private ExperimentAction _effectiveAction = ExperimentAction.None;
    }
}<|MERGE_RESOLUTION|>--- conflicted
+++ resolved
@@ -124,13 +124,11 @@
                     name: "PSNativePSPathResolution",
                     description: "Convert PSPath to filesystem path, if possible, for native commands"),
                 new ExperimentalFeature(
-<<<<<<< HEAD
                     name: "PSEscapeForNativeExecutables",
                     description: "Alternative approach for escaping when calling a native executable"),
-=======
+                new ExperimentalFeature(
                     name: "PSNotApplyErrorActionToStderr",
                     description: "Don't have $ErrorActionPreference affect stderr output"),
->>>>>>> 10fdfc4a
             };
             EngineExperimentalFeatures = new ReadOnlyCollection<ExperimentalFeature>(engineFeatures);
 
